import { Feature, GeoJsonProperties, Point, LineString, Polygon, Geometry, GeometryCollection } from 'geojson';
import { DOMParser } from 'xmldom';
const crypto = require('crypto');

export interface KmlFolder {
    folder_id: string;
    name: string;
    parent_folder_id: string | null;
}

export interface KmlIconStyleProps {
    'icon-color'?: string;
    'icon-opacity'?: number;
    'icon-size'?: number;
    'icon-image'?: string;
    'text-color'?: string;
    'text-opacity'?: number;
    'text-size'?: number;
}

export interface KmlLineStyleProps {
    'line-color'?: string;
    'line-opacity'?: number;
    'line-width'?: number;
}

export interface KmlPolyStyleProps {
    'fill-color'?: string;
    'fill-opacity'?: number;
    'fill-outline-color'?: string;
}

export type KmlStyleProps = KmlIconStyleProps | KmlLineStyleProps | KmlPolyStyleProps;

export type KmlPointFeature<P = GeoJsonProperties> = Omit<Feature<Point, (P & KmlIconStyleProps)>, "bbox">;

export type KmlLineFeature<P = GeoJsonProperties> = Omit<Feature<LineString, (P & KmlLineStyleProps)>, "bbox">;

export type KmlPolyFeature<P = GeoJsonProperties> = Omit<Feature<Polygon, (P & KmlPolyStyleProps)>, "bbox">;

export type KmlFeature<P = GeoJsonProperties> = KmlPointFeature<P> | KmlLineFeature<P> | KmlPolyFeature<P>;

export interface KmlGeojson<P = GeoJsonProperties> {
    type: 'FeatureCollection';
    features: Array<KmlFeature<P>>;
}

export class KmlToGeojson {

    private include_altitude: boolean;

    constructor(altitude = true) {
        this.include_altitude = altitude;
    }

    private readonly get1 = (node: Element, tag_name: string, direct_child=false): Element | null => {
        const nodes = node.getElementsByTagName(tag_name);
        if (direct_child) {
            for (let i = 0; i < nodes.length; i++) {
                if (nodes[i].parentNode === node) {
                    return nodes[i];
                }
            }
            return null;
        }
        return nodes.length ? nodes[0] : null;
    }

    private readonly get = (node: Element, tag_name: string, direct_child=false): Element[] => {
        const elements = [];
        const res = node.getElementsByTagName(tag_name);
        for (let i = 0; i < res.length; i++) {
            if (direct_child && res[i].parentNode !== node) continue;
            elements.push(res[i]);
        }
        return elements;
    }

    private readonly kmlColor = (v: any) => {
        let color, opacity: any;
        v = v || '';
        if (v.substr(0, 1) === '#') { v = v.substr(1); }
        if (v.length === 6 || v.length === 3) { color = v; }
        if (v.length === 8) {
            opacity = parseInt(v.substr(0, 2), 16) / 255;
            color = '#' + v.substr(6, 2) +
                v.substr(4, 2) +
                v.substr(2, 2);
        }
        return { color, opacity: isNaN(opacity) ? undefined : opacity };
    }

<<<<<<< HEAD
    private readonly parseCoordinate = (node: Element | string): number[] | null => {
        const coordinate_text = typeof node === 'string' ? node : node.textContent;
        if (!coordinate_text) return null;
=======
    private readonly parsePlacemark = (node: Element, styles: any[], style_maps: any[], schemas: any[], folder_id: string | null) => {
        const name_node = this.get1(node, 'name');
        const description_node = this.get1(node, 'description');
        const style_url_node = this.get1(node, 'styleUrl');
        const style_id = style_url_node?.textContent;

>>>>>>> 526fdfc4

        const split = coordinate_text.trim().split(',');
        const longitude = parseFloat(split[0]);
        const latitude = parseFloat(split[1]);
        const altitude = split.length > 2 ? parseFloat(split[2]) : 0;

        const arr = [longitude, latitude];
        if (this.include_altitude) arr.push(altitude);

        return arr;
    }

    private readonly parseCoordinates = (node: Element | string): number[][] | null => {
        const coordinates_text = typeof node === 'string' ? node : node.textContent;
        if (!coordinates_text) return null;

        const split = coordinates_text.trim().split(' ');

        const coordinates = [];
        for (const item of split) {
            const coord = this.parseCoordinate(item);
            if (coord) coordinates.push(coord);
        }

        return coordinates;
    }

    private readonly parseGeometry = (node: Element, styles: any[], style_maps: any[], folder_id: string | null): Geometry | null => {
        const type_map: Record<string, 'Point' | 'LineString' | 'Polygon' | 'GeometryCollection'> = {
            'Point': 'Point',
            'LineString': 'LineString',
            'Polygon': 'Polygon',
            'MultiGeometry': 'GeometryCollection'
        }

<<<<<<< HEAD
        const geometry_type = type_map[node.nodeName];
        if (!geometry_type) return null;

        if (geometry_type === 'GeometryCollection') {
            const geometry_nodes = this.get(node, 'Point', true)
                .concat(this.get(node, 'LineString', true))
                .concat(this.get(node, 'Polygon', true));
            
            const geometries: Geometry[] = [];
            
            for (const geometry_node of geometry_nodes) {
                const geometry = this.parseGeometry(geometry_node, styles, style_maps, folder_id);
                if (!geometry) continue;
                geometries.push(geometry);
            }

            return {
                type: 'GeometryCollection',
                geometries
            };
        } else {
            const coordinates_node = this.get1(node, 'coordinates');
            if (!coordinates_node) return null;
=======
        const getExtendedData = (node: Element) => {
            const extended_data_node = this.get1(node, 'ExtendedData');
            if (!extended_data_node) return {};

            const schema_data_nodes = this.get(extended_data_node, 'SchemaData');
            const data_nodes = this.get(extended_data_node, 'Data');

            const extended_data_obj: Record<string, any> = {};

            for (const schema_data_node of schema_data_nodes) {
                const schema_url = schema_data_node.getAttribute('schemaUrl');
                if (!schema_url || !schema_url.startsWith('#')) continue;
                
                const schema_id = schema_url.substring(1);

                const schema = schemas.find(_ => _.id === schema_id);
                if (!schema) continue;

                const simple_data_nodes = this.get(schema_data_node, 'SimpleData');

                for (const simple_data_node of simple_data_nodes) {
                    const name = simple_data_node.getAttribute('name');
                    const value = simple_data_node.textContent;
                    if (!name || value === null) continue;

                    const field_type = schema.fields[name];
                    if (!field_type) continue;

                    switch (field_type) {
                        case "string":
                            extended_data_obj[name] = value;
                            break;
                        
                        case "int":
                        case "uint":
                        case "short":
                        case "ushort":
                            extended_data_obj[name] = parseInt(value);
                            break;
                        
                        case "float":
                        case "double":
                            extended_data_obj[name] = parseFloat(value);
                            break;
                        
                        case "bool":
                            extended_data_obj[name] = value === 'true';
                            break;
                    }
                }
            }

            for (const data_node of data_nodes) {
                const name = data_node.getAttribute('name');
                const value_node = this.get1(data_node, 'value');
                const value = value_node?.textContent;
                if (!name || !value) continue;

                extended_data_obj[name] = value;
            }

            return extended_data_obj;
        }

        const extended_data = getExtendedData(node);

        const properties: any = {
          name: name_node?.textContent ?? "",
          description: description_node?.textContent ?? "",
          folder_id,
          extended_data,
        };

        for (const point of point_nodes) {
            const geometry_type = 'Point';

            const coordinates = getCoordinates(point, geometry_type);
            if (!this.geometryIsValid(coordinates)) continue;            
>>>>>>> 526fdfc4

            const multiple_coords = geometry_type === 'LineString' || geometry_type === 'Polygon';

            const coordinates = multiple_coords ? this.parseCoordinates(coordinates_node) : this.parseCoordinate(coordinates_node);
            if (!coordinates) return null;

            return {
                type: geometry_type,
                coordinates
            } as Point | LineString | Polygon;
        }
    }

    private readonly parsePlacemark = (node: Element, styles: any[], style_maps: any[], folder_id: string | null) => {
        const name_node = this.get1(node, 'name');
        const description_node = this.get1(node, 'description');
        const style_url_node = this.get1(node, 'styleUrl');
        const style_id = style_url_node?.textContent;


        const point_node = this.get1(node, 'Point', true);
        const linestring_node = this.get1(node, 'LineString', true);
        const polygon_node = this.get1(node, 'Polygon', true);
        const multi_geometry_node = this.get1(node, 'MultiGeometry', true);

        const geometry_node = point_node || linestring_node || polygon_node || multi_geometry_node;
        if (!geometry_node) return null;

        const geometry_node_type = geometry_node.nodeName;

<<<<<<< HEAD
        const geometry = this.parseGeometry(geometry_node, styles, style_maps, folder_id);

        const properties: any = {
            name: name_node?.textContent ?? '',
            description: description_node?.textContent ?? '',
            folder_id
        };
=======
            if (style_id) {
                const style_map = style_maps.find(_ => _.id === style_id.replace('#', ''));
                const style = styles.find(_ => _.style_id === style_id.replace('#', ''));
                if (style_map) {
>>>>>>> 526fdfc4

        if (geometry_node_type !== 'MultiGeometry' && style_id) {
            const style_map = style_maps.find(_ => _.id === style_id.replace('#', ''));
            const style = styles.find(_ => _.style_id === style_id.replace('#', ''));
            if (style_map) {

                const normal_style = styles.find(_ => _.style_id === style_map.normal);
                const highlight_style = styles.find(_ => _.style_id === style_map.highlight);

                if (normal_style) {
                    Object.keys(normal_style).forEach(key => {
                        if (key === 'style_id') return;
                        const value = normal_style[key];
                        properties[key] = value;
                    })
                }
<<<<<<< HEAD
                if (highlight_style) {
                    Object.keys(highlight_style).forEach(key => {
=======

                Object.keys(properties).forEach(key => {
                    if (key.startsWith('icon-') || key.startsWith('highlight-icon-') || key.startsWith('fill-') || key.startsWith('highlight-fill-')) {
                        delete properties[key];
                    }
                })
            }

            geometries.push({
                type: 'Feature',
                id: crypto.randomUUID(),
                geometry: {
                    type: geometry_type,
                    coordinates
                },
                properties
            });
        }

        for (const polygon of polygon_nodes) {
            const geometry_type = 'Polygon';

            const coordinates = getCoordinates(polygon, geometry_type);
            if (!this.geometryIsValid(coordinates)) continue;

            if (style_id) {
                const style_map = style_maps.find(_ => _.id === style_id.replace('#', ''));
                const style = styles.find(_ => _.style_id === style_id.replace('#', ''));
                if (style_map) {

                    const normal_style = styles.find(_ => _.style_id === style_map.normal);
                    const highlight_style = styles.find(_ => _.style_id === style_map.highlight);

                    if (normal_style) {
                        Object.keys(normal_style).forEach(key => {
                            if (key === 'style_id') return;
                            const value = normal_style[key];
                            properties[key] = value;
                        })
                    }
                    if (highlight_style) {
                        Object.keys(highlight_style).forEach(key => {
                            if (key === 'style_id') return;
                            const value = highlight_style[key];
                            if (!(normal_style && normal_style[key] === highlight_style[key])) properties['highlight-' + key] = value;
                        })
                    }

                }
                else if (style) {
                    Object.keys(style).forEach(key => {
>>>>>>> 526fdfc4
                        if (key === 'style_id') return;
                        const value = highlight_style[key];
                        if (!(normal_style && normal_style[key] === highlight_style[key])) properties['highlight-' + key] = value;
                    })
                }

            }
            else if (style) {
                Object.keys(style).forEach(key => {
                    if (key === 'style_id') return;
                    const value = style[key];
                    properties[key] = value;
                })
            }

            Object.keys(properties).forEach(key => {
                if (geometry_node_type !== 'Point' && (key.startsWith('icon-') || key.startsWith('highlight-icon-'))) {
                    delete properties[key];
                }
                if (geometry_node_type !== 'LineString' && (key.startsWith('line-') || key.startsWith('highlight-line-'))) {
                    delete properties[key];
                }
                if (geometry_node_type !== 'Polygon' && (key.startsWith('fill-') || key.startsWith('highlight-fill-'))) {
                    delete properties[key];
                }
            })
        }

        return {
            type: "Feature",
            id: crypto.randomUUID(),
            geometry,
            properties,
        };
    }

    private readonly parseFolder = (node: Element, parent_folder_id: string | null): KmlFolder => {

        const name_node = this.get1(node, 'name');

        return {
            folder_id: crypto.randomUUID(),
            name: name_node?.textContent ?? 'Untitled folder',
            parent_folder_id
        }
    }

    private geometryIsValid(coordinates: number[] | number[][]) {
        for (const item of coordinates) {
            if (Array.isArray(item)) {
                for (const item2 of item) {
                    if (isNaN(item2)) {
                        console.log('[kml-to-geojson] Geometry is invalid: ');
                        console.log(JSON.stringify(coordinates));
                        return false;
                    }
                }
            }
            else {
                if (isNaN(item)) {
                    console.log('[kml-to-geojson] Geometry is invalid: ');
                    console.log(JSON.stringify(coordinates));
                    return false;
                }
            }
        }

        return true;
    }

    private readonly parseNode = (
        node: Element,
        folder_id: string | null = null,
        styles: any[],
        style_maps: any[],
        schemas: any[],
        folders: any[] = [],
        placemarks: any[] = [],
        level = 0
    ) => {

        const node_name = node.nodeName;

        // Parse current node
        if (node_name === 'Placemark') {
<<<<<<< HEAD
            const placemark = this.parsePlacemark(node, styles, style_maps, folder_id);
            if (placemark) {
                placemarks.push(placemark);
            }
=======
            const _placemarks = this.parsePlacemark(node, styles, style_maps, schemas, folder_id);
            placemarks.push(..._placemarks);
>>>>>>> 526fdfc4
        }
        else if (node_name === 'Folder') {
            const folder = this.parseFolder(node, folder_id);
            folders.push(folder);
            folder_id = folder.folder_id;
        }


        // Loop through children
        if (node.childNodes) {
            for (let i = 0; i < node.childNodes.length; i++) {
                const child_node = node.childNodes[i];
                this.parseNode(child_node as Element, folder_id, styles, style_maps, schemas, folders, placemarks, level + 1);

            }
        }

    }

    private readonly streamParseNode = async (
        node: Element,
        folder_id: string | null = null,
        styles: any[],
        style_maps: any[],
        schemas: any[],
        on_folder: (folder: KmlFolder) => (any | void | Promise<any> | Promise<void>),
        on_geometry: (geometry: KmlFeature<any>) => (any | void | Promise<any> | Promise<void>),
        level = 0
    ) => {

        const node_name = node.nodeName;

        // Parse current node
        if (node_name === 'Placemark') {
<<<<<<< HEAD
            const placemark = this.parsePlacemark(node, styles, style_maps, folder_id);
            await on_geometry(placemark as KmlFeature<any>);
=======
            const _placemarks = this.parsePlacemark(node, styles, style_maps, schemas, folder_id);
            for (const placemark of _placemarks) {
                await on_geometry(placemark as KmlFeature<any>);
            }
>>>>>>> 526fdfc4
        }
        else if (node_name === 'Folder') {
            const folder = this.parseFolder(node, folder_id);
            await on_folder(folder);
            folder_id = folder.folder_id;
        }


        // Loop through children
        if (node.childNodes) {
            for (let i = 0; i < node.childNodes.length; i++) {
                const child_node = node.childNodes[i];
                await this.streamParseNode(child_node as Element, folder_id, styles, style_maps, schemas, on_folder, on_geometry, level + 1);

            }
        }

    }

    private readonly parseStyleNode = (node: Element) => {
        const icon_style_node = this.get1(node, 'IconStyle');
        const line_style_node = this.get1(node, 'LineStyle');
        const poly_style_node = this.get1(node, 'PolyStyle');
        const label_style_node = this.get1(node, 'LabelStyle');

        const id = node.getAttribute('id');

        const obj: any = {
            style_id: id
        };

        if (icon_style_node) {
            const color_node = this.get1(icon_style_node, 'color');
            if (color_node) {
                const { color, opacity } = this.kmlColor(color_node.textContent);
                obj['icon-color'] = color;
                obj['icon-opacity'] = opacity;
            }

            const scale_node = this.get1(icon_style_node, 'scale');
            if (scale_node) {
                const scale_content = scale_node.textContent;
                if (scale_content && !isNaN(parseFloat(scale_content))) {
                    obj['icon-size'] = parseFloat(scale_content);
                }
            }

            const icon_node = this.get1(icon_style_node, 'Icon');
            if (icon_node) {
                const href_node = this.get1(icon_node, 'href');
                if (href_node && href_node.textContent) {
                    obj['icon-image'] = href_node.textContent;
                }
            }
        }

        if (line_style_node) {
            const color_node = this.get1(line_style_node, 'color');
            if (color_node) {
                const { color, opacity } = this.kmlColor(color_node.textContent);
                obj['line-color'] = color;
                obj['line-opacity'] = opacity;
            }

            const width_node = this.get1(line_style_node, 'width');
            if (width_node) {
                const width_content = width_node.textContent;
                if (width_content && !isNaN(parseFloat(width_content))) {
                    obj['line-width'] = parseFloat(width_content);
                }
            }
        }

        if (poly_style_node) {
            const color_node = this.get1(poly_style_node, 'color');
            if (color_node) {
                const { color, opacity } = this.kmlColor(color_node.textContent);
                obj['fill-color'] = color;
                obj['fill-opacity'] = opacity;
                obj['fill-outline-color'] = color;
            }
        }

        if (label_style_node) {
            const color_node = this.get1(label_style_node, 'color');
            if (color_node) {
                const { color, opacity } = this.kmlColor(color_node.textContent);
                obj['text-color'] = color;
                obj['text-opacity'] = opacity;
            }

            const scale_node = this.get1(label_style_node, 'scale');
            if (scale_node) {
                const scale_content = scale_node.textContent;
                if (scale_content && !isNaN(parseFloat(scale_content))) {
                    obj['text-size'] = Math.round(parseFloat(scale_content) * 16);
                }
            }
        }

        return obj;
    }

    private readonly parseStyles = (node: Element) => {

        const style_nodes = node.getElementsByTagName('Style');
        const cascading_style_nodes = node.getElementsByTagName('gx:CascadingStyle');
        const style_map_nodes = node.getElementsByTagName('StyleMap');

        const styles = [];
        const style_maps = [];

        for (let i = 0; i < style_nodes.length; i++) {

            const style_node = style_nodes[i];
            if (style_node.hasAttribute('id')) {
                styles.push(this.parseStyleNode(style_node));
            }
        }

        for (let i = 0; i < cascading_style_nodes.length; i++) {
            const cascading_style_node = cascading_style_nodes[i];
            const id = cascading_style_node.getAttribute('kml:id') ?? '';

            const style_node = this.get1(cascading_style_node, 'Style');
            if (style_node) {
                style_node.setAttribute('id', id);
                styles.push(this.parseStyleNode(style_node));
            }
        }

        for (let i = 0; i < style_map_nodes.length; i++) {
            const style_map_node = style_map_nodes[i];
            const style_map_id = style_map_node.getAttribute('id');
            const obj: any = { id: style_map_id };

            const pairs = style_map_node.getElementsByTagName('Pair');

            for (let j = 0; j < pairs.length; j++) {
                const pair = pairs[j];

                const key_node = this.get1(pair, 'key');
                const style_url_node = this.get1(pair, 'styleUrl');

                if (key_node && style_url_node) {
                    const key = key_node.textContent ?? '';
                    const style_url = (style_url_node.textContent ?? '').replace('#', '');
                    obj[key] = style_url;
                }
            }

            style_maps.push(obj);
        }

        return { styles, style_maps }

    }

    private readonly parseSchemaNode = (node: Element) => {
        
        const id = node.getAttribute('id');
        
        const schema_obj: any = {
            id,
            fields: {}
        };

        const simple_fields = node.getElementsByTagName('SimpleField');

        for (let i = 0; i < simple_fields.length; i++) {
            const simple_field = simple_fields[i];
            const name = simple_field.getAttribute('name');
            const type = simple_field.getAttribute('type');
            if (name !== null && type !== null) {
                schema_obj.fields[name] = type;
            }
        }

        return schema_obj;
    }

    private readonly parseSchemas = (node: Element) => {
        
        const schema_nodes = node.getElementsByTagName('Schema');
        
        const schemas = [];

        for (let i = 0; i < schema_nodes.length; i++) {
            const schema_node = schema_nodes[i];
            if (schema_node.hasAttribute('id')) {
                schemas.push(this.parseSchemaNode(schema_node));
            }
        }

        return schemas;
    }

    public readonly parse = <T extends GeoJsonProperties = GeoJsonProperties>(kml_content: string): {
        folders: KmlFolder[],
        geojson: KmlGeojson
    } => {
        const folders: any[] = [];
        const placemarks: any[] = [];

        const dom = new DOMParser().parseFromString(kml_content);
        const kml_node = this.get1(dom as any as Element, 'kml')!;

        const { styles, style_maps } = this.parseStyles(kml_node);

        const schemas = this.parseSchemas(kml_node);

        this.parseNode(kml_node, null, styles, style_maps, schemas, folders, placemarks);

        const geojson: KmlGeojson<T> = {
            type: 'FeatureCollection',
            features: placemarks
        }

        return { folders, geojson }
    }

    public readonly streamParse = async <T extends GeoJsonProperties = GeoJsonProperties>(
        kml_content: string,
        on_folder: (folder: KmlFolder) => (any | void | Promise<any> | Promise<void>),
        on_geometry: (geometry: KmlFeature<T>) => (any | void | Promise<any> | Promise<void>)) => {

        const dom = new DOMParser().parseFromString(kml_content);
        const kml_node = this.get1(dom as any as Element, 'kml')!;

        const { styles, style_maps } = this.parseStyles(kml_node);

        const schemas = this.parseSchemas(kml_node);

        await this.streamParseNode(kml_node, null, styles, style_maps, schemas, on_folder, on_geometry);
    }
}<|MERGE_RESOLUTION|>--- conflicted
+++ resolved
@@ -90,18 +90,9 @@
         return { color, opacity: isNaN(opacity) ? undefined : opacity };
     }
 
-<<<<<<< HEAD
     private readonly parseCoordinate = (node: Element | string): number[] | null => {
         const coordinate_text = typeof node === 'string' ? node : node.textContent;
         if (!coordinate_text) return null;
-=======
-    private readonly parsePlacemark = (node: Element, styles: any[], style_maps: any[], schemas: any[], folder_id: string | null) => {
-        const name_node = this.get1(node, 'name');
-        const description_node = this.get1(node, 'description');
-        const style_url_node = this.get1(node, 'styleUrl');
-        const style_id = style_url_node?.textContent;
-
->>>>>>> 526fdfc4
 
         const split = coordinate_text.trim().split(',');
         const longitude = parseFloat(split[0]);
@@ -137,7 +128,6 @@
             'MultiGeometry': 'GeometryCollection'
         }
 
-<<<<<<< HEAD
         const geometry_type = type_map[node.nodeName];
         if (!geometry_type) return null;
 
@@ -161,86 +151,6 @@
         } else {
             const coordinates_node = this.get1(node, 'coordinates');
             if (!coordinates_node) return null;
-=======
-        const getExtendedData = (node: Element) => {
-            const extended_data_node = this.get1(node, 'ExtendedData');
-            if (!extended_data_node) return {};
-
-            const schema_data_nodes = this.get(extended_data_node, 'SchemaData');
-            const data_nodes = this.get(extended_data_node, 'Data');
-
-            const extended_data_obj: Record<string, any> = {};
-
-            for (const schema_data_node of schema_data_nodes) {
-                const schema_url = schema_data_node.getAttribute('schemaUrl');
-                if (!schema_url || !schema_url.startsWith('#')) continue;
-                
-                const schema_id = schema_url.substring(1);
-
-                const schema = schemas.find(_ => _.id === schema_id);
-                if (!schema) continue;
-
-                const simple_data_nodes = this.get(schema_data_node, 'SimpleData');
-
-                for (const simple_data_node of simple_data_nodes) {
-                    const name = simple_data_node.getAttribute('name');
-                    const value = simple_data_node.textContent;
-                    if (!name || value === null) continue;
-
-                    const field_type = schema.fields[name];
-                    if (!field_type) continue;
-
-                    switch (field_type) {
-                        case "string":
-                            extended_data_obj[name] = value;
-                            break;
-                        
-                        case "int":
-                        case "uint":
-                        case "short":
-                        case "ushort":
-                            extended_data_obj[name] = parseInt(value);
-                            break;
-                        
-                        case "float":
-                        case "double":
-                            extended_data_obj[name] = parseFloat(value);
-                            break;
-                        
-                        case "bool":
-                            extended_data_obj[name] = value === 'true';
-                            break;
-                    }
-                }
-            }
-
-            for (const data_node of data_nodes) {
-                const name = data_node.getAttribute('name');
-                const value_node = this.get1(data_node, 'value');
-                const value = value_node?.textContent;
-                if (!name || !value) continue;
-
-                extended_data_obj[name] = value;
-            }
-
-            return extended_data_obj;
-        }
-
-        const extended_data = getExtendedData(node);
-
-        const properties: any = {
-          name: name_node?.textContent ?? "",
-          description: description_node?.textContent ?? "",
-          folder_id,
-          extended_data,
-        };
-
-        for (const point of point_nodes) {
-            const geometry_type = 'Point';
-
-            const coordinates = getCoordinates(point, geometry_type);
-            if (!this.geometryIsValid(coordinates)) continue;            
->>>>>>> 526fdfc4
 
             const multiple_coords = geometry_type === 'LineString' || geometry_type === 'Polygon';
 
@@ -254,7 +164,75 @@
         }
     }
 
-    private readonly parsePlacemark = (node: Element, styles: any[], style_maps: any[], folder_id: string | null) => {
+    private readonly parseExtendedData = (node: Element, schemas: any[]) => {
+        const schema_data_nodes = this.get(
+            node,
+            "SchemaData"
+        );
+        const data_nodes = this.get(node, "Data");
+
+        const extended_data_obj: Record<string, any> = {};
+
+        for (const schema_data_node of schema_data_nodes) {
+            const schema_url =
+            schema_data_node.getAttribute("schemaUrl");
+            if (!schema_url || !schema_url.startsWith("#")) continue;
+
+            const schema_id = schema_url.substring(1);
+
+            const schema = schemas.find((_) => _.id === schema_id);
+            if (!schema) continue;
+
+            const simple_data_nodes = this.get(
+                schema_data_node,
+                "SimpleData"
+            );
+
+            for (const simple_data_node of simple_data_nodes) {
+                const name = simple_data_node.getAttribute("name");
+                const value = simple_data_node.textContent;
+                if (!name || value === null) continue;
+
+                const field_type = schema.fields[name];
+                if (!field_type) continue;
+
+                switch (field_type) {
+                    case "string":
+                    extended_data_obj[name] = value;
+                    break;
+
+                    case "int":
+                    case "uint":
+                    case "short":
+                    case "ushort":
+                    extended_data_obj[name] = parseInt(value);
+                    break;
+
+                    case "float":
+                    case "double":
+                    extended_data_obj[name] = parseFloat(value);
+                    break;
+
+                    case "bool":
+                    extended_data_obj[name] = value === "true";
+                    break;
+                }
+            }
+        }
+
+        for (const data_node of data_nodes) {
+            const name = data_node.getAttribute("name");
+            const value_node = this.get1(data_node, "value");
+            const value = value_node?.textContent;
+            if (!name || !value) continue;
+
+            extended_data_obj[name] = value;
+        }
+
+        return extended_data_obj;
+    }
+
+    private readonly parsePlacemark = (node: Element, styles: any[], style_maps: any[], schemas: any[], folder_id: string | null) => {
         const name_node = this.get1(node, 'name');
         const description_node = this.get1(node, 'description');
         const style_url_node = this.get1(node, 'styleUrl');
@@ -271,20 +249,20 @@
 
         const geometry_node_type = geometry_node.nodeName;
 
-<<<<<<< HEAD
         const geometry = this.parseGeometry(geometry_node, styles, style_maps, folder_id);
+
+        const extended_data_node = this.get1(node, 'ExtendedData');
+        const extended_data = extended_data_node ? this.parseExtendedData(extended_data_node, schemas) : null;
 
         const properties: any = {
             name: name_node?.textContent ?? '',
             description: description_node?.textContent ?? '',
-            folder_id
+            folder_id,
         };
-=======
-            if (style_id) {
-                const style_map = style_maps.find(_ => _.id === style_id.replace('#', ''));
-                const style = styles.find(_ => _.style_id === style_id.replace('#', ''));
-                if (style_map) {
->>>>>>> 526fdfc4
+
+        if (extended_data) {
+            properties['extended_data'] = extended_data;
+        }
 
         if (geometry_node_type !== 'MultiGeometry' && style_id) {
             const style_map = style_maps.find(_ => _.id === style_id.replace('#', ''));
@@ -301,62 +279,8 @@
                         properties[key] = value;
                     })
                 }
-<<<<<<< HEAD
                 if (highlight_style) {
                     Object.keys(highlight_style).forEach(key => {
-=======
-
-                Object.keys(properties).forEach(key => {
-                    if (key.startsWith('icon-') || key.startsWith('highlight-icon-') || key.startsWith('fill-') || key.startsWith('highlight-fill-')) {
-                        delete properties[key];
-                    }
-                })
-            }
-
-            geometries.push({
-                type: 'Feature',
-                id: crypto.randomUUID(),
-                geometry: {
-                    type: geometry_type,
-                    coordinates
-                },
-                properties
-            });
-        }
-
-        for (const polygon of polygon_nodes) {
-            const geometry_type = 'Polygon';
-
-            const coordinates = getCoordinates(polygon, geometry_type);
-            if (!this.geometryIsValid(coordinates)) continue;
-
-            if (style_id) {
-                const style_map = style_maps.find(_ => _.id === style_id.replace('#', ''));
-                const style = styles.find(_ => _.style_id === style_id.replace('#', ''));
-                if (style_map) {
-
-                    const normal_style = styles.find(_ => _.style_id === style_map.normal);
-                    const highlight_style = styles.find(_ => _.style_id === style_map.highlight);
-
-                    if (normal_style) {
-                        Object.keys(normal_style).forEach(key => {
-                            if (key === 'style_id') return;
-                            const value = normal_style[key];
-                            properties[key] = value;
-                        })
-                    }
-                    if (highlight_style) {
-                        Object.keys(highlight_style).forEach(key => {
-                            if (key === 'style_id') return;
-                            const value = highlight_style[key];
-                            if (!(normal_style && normal_style[key] === highlight_style[key])) properties['highlight-' + key] = value;
-                        })
-                    }
-
-                }
-                else if (style) {
-                    Object.keys(style).forEach(key => {
->>>>>>> 526fdfc4
                         if (key === 'style_id') return;
                         const value = highlight_style[key];
                         if (!(normal_style && normal_style[key] === highlight_style[key])) properties['highlight-' + key] = value;
@@ -442,15 +366,10 @@
 
         // Parse current node
         if (node_name === 'Placemark') {
-<<<<<<< HEAD
-            const placemark = this.parsePlacemark(node, styles, style_maps, folder_id);
+            const placemark = this.parsePlacemark(node, styles, style_maps, schemas, folder_id);
             if (placemark) {
                 placemarks.push(placemark);
             }
-=======
-            const _placemarks = this.parsePlacemark(node, styles, style_maps, schemas, folder_id);
-            placemarks.push(..._placemarks);
->>>>>>> 526fdfc4
         }
         else if (node_name === 'Folder') {
             const folder = this.parseFolder(node, folder_id);
@@ -485,15 +404,8 @@
 
         // Parse current node
         if (node_name === 'Placemark') {
-<<<<<<< HEAD
-            const placemark = this.parsePlacemark(node, styles, style_maps, folder_id);
+            const placemark = this.parsePlacemark(node, styles, style_maps, schemas, folder_id);
             await on_geometry(placemark as KmlFeature<any>);
-=======
-            const _placemarks = this.parsePlacemark(node, styles, style_maps, schemas, folder_id);
-            for (const placemark of _placemarks) {
-                await on_geometry(placemark as KmlFeature<any>);
-            }
->>>>>>> 526fdfc4
         }
         else if (node_name === 'Folder') {
             const folder = this.parseFolder(node, folder_id);
